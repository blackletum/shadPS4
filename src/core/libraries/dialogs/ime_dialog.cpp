--- conflicted
+++ resolved
@@ -56,21 +56,14 @@
     if (g_ime_dlg_status == OrbisImeDialogStatus::ORBIS_IME_DIALOG_STATUS_RUNNING) {
         return OrbisImeDialogStatus::ORBIS_IME_DIALOG_STATUS_FINISHED;
     }
-<<<<<<< HEAD
-=======
-
->>>>>>> 485d4fd0
     return g_ime_dlg_status;
 }
 
 int PS4_SYSV_ABI sceImeDialogInit(OrbisImeDialogParam* param, OrbisImeParamExtended* extended) {
     LOG_ERROR(Lib_ImeDialog, "(STUBBED) called");
-<<<<<<< HEAD
-=======
     const std::wstring_view text = L"shadPS4";
     param->maxTextLength = text.size();
     std::memcpy(param->inputTextBuffer, text.data(), text.size() * sizeof(wchar_t));
->>>>>>> 485d4fd0
     g_ime_dlg_status = OrbisImeDialogStatus::ORBIS_IME_DIALOG_STATUS_RUNNING;
     return ORBIS_OK;
 }
